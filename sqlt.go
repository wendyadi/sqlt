--- conflicted
+++ resolved
@@ -510,14 +510,6 @@
 	return active
 }
 
-<<<<<<< HEAD
-//SetMaxRetry attempt for persistent functions, default : 1
-func SetMaxRetry(max int) {
-	maxRetry = max
-}
-
-=======
->>>>>>> 646596cd
 //InitMocking initialize the dbconnection mocking
 func InitMocking(dbConn *sql.DB, slaveAmount int) *DB {
 
@@ -545,4 +537,33 @@
 	db.groupName = "sqlt-open"
 	db.length = len(db.sqlxdb)
 	return db
+}
+
+//InitMocking initialize the dbconnection mocking
+func InitMocking(dbConn *sql.DB, slaveAmount int) *DB {
+
+	db := &DB{
+		sqlxdb: make([]*sqlx.DB, slaveAmount+1),
+		stats:  make([]DbStatus, slaveAmount+1),
+	}
+
+	for i := 0; i <= slaveAmount; i++ {
+		db.sqlxdb[i] = sqlx.NewDb(dbConn, "postgres")
+		name := fmt.Sprintf("slave-%d", i)
+		if i == 0 {
+			name = "master"
+		}
+
+		db.stats[i] = DbStatus{
+			Name:       name,
+			Connected:  true,
+			LastActive: time.Now().String(),
+		}
+		db.activedb = append(db.activedb, i)
+	}
+
+	db.driverName = "postgres"
+	db.groupName = "sqlt-open"
+	db.length = len(db.sqlxdb)
+	return db
 }