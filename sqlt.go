--- conflicted
+++ resolved
@@ -493,24 +493,14 @@
 
 // slave
 func (db *DB) slave() int {
-<<<<<<< HEAD
 	dbLengthMutex.Lock()
 	defer dbLengthMutex.Unlock()
-=======
-	defer dbLengthMutex.Unlock()
-	dbLengthMutex.Lock()
->>>>>>> ccb3923a
 	if db.length <= 1 {
 		return 0
 	}
 
 	slave := int(1 + (atomic.AddUint64(&db.count, 1) % uint64(db.length-1)))
 	active := db.activedb[slave]
-<<<<<<< HEAD
-
-	return active
-=======
-
 	return active
 }
 
@@ -541,5 +531,4 @@
 	db.groupName = "sqlt-open"
 	db.length = len(db.sqlxdb)
 	return db
->>>>>>> ccb3923a
 }